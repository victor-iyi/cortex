"""Cortex module."""

<<<<<<< HEAD
from cortex.consts import CA_CERTS, CERTS_DIR, ErrorCode, WarningCode
from cortex.cortex import Cortex
from cortex.headset import Headset
from cortex.logging import logger, set_logger


__all__ = ['CA_CERTS', 'CERTS_DIR', 'Cortex', 'ErrorCode', 'Headset', 'logger', 'set_logger', 'WarningCode']
=======
from cortex.cortex import Cortex
from cortex.headset import Headset
from cortex.logging import logger

__all__ = ['logger', 'Cortex', 'Headset']
>>>>>>> f216e074
<|MERGE_RESOLUTION|>--- conflicted
+++ resolved
@@ -1,17 +1,9 @@
 """Cortex module."""
 
-<<<<<<< HEAD
 from cortex.consts import CA_CERTS, CERTS_DIR, ErrorCode, WarningCode
 from cortex.cortex import Cortex
 from cortex.headset import Headset
 from cortex.logging import logger, set_logger
 
 
-__all__ = ['CA_CERTS', 'CERTS_DIR', 'Cortex', 'ErrorCode', 'Headset', 'logger', 'set_logger', 'WarningCode']
-=======
-from cortex.cortex import Cortex
-from cortex.headset import Headset
-from cortex.logging import logger
-
-__all__ = ['logger', 'Cortex', 'Headset']
->>>>>>> f216e074
+__all__ = ['CA_CERTS', 'CERTS_DIR', 'Cortex', 'ErrorCode', 'Headset', 'logger', 'set_logger', 'WarningCode']